--- conflicted
+++ resolved
@@ -26,7 +26,7 @@
 ):
     on_events = on_events or []
     on_crons = on_crons or []
-    def inner(cls):
+    def inner(cls) -> WorkflowMeta:
         cls.on_events = on_events
         cls.on_crons = on_crons
         cls.name = name or str(cls.__name__)
@@ -34,6 +34,8 @@
         cls.timeout = timeout
         cls.schedule_timeout = schedule_timeout
 
+        # Define a new class with the same name and bases as the original, but
+        # with WorkflowMeta as its metaclass
         return WorkflowMeta(cls.name, cls.__bases__, dict(cls.__dict__))
 
     return inner
@@ -55,7 +57,7 @@
                 for rate_limit in rate_limits or []
             ]
 
-        func._step_name = name or func.__name__
+        func._step_name = name.lower() or str(func.__name__).lower()
         func._step_parents = parents
         func._step_timeout = timeout
         func._step_retries = retries
@@ -94,55 +96,8 @@
 
         return inner
 
-<<<<<<< HEAD
+
     workflow = staticmethod(workflow)
-=======
-    def workflow(
-        self,
-        name: str = "",
-        on_events: list = [],
-        on_crons: list = [],
-        version: str = "",
-        timeout: str = "60m",
-        schedule_timeout: str = "5m",
-    ):
-        def inner(cls) -> WorkflowMeta:
-            cls.on_events = on_events
-            cls.on_crons = on_crons
-            cls.name = name or str(cls.__name__)
-            cls.client = self.client
-            cls.version = version
-            cls.timeout = timeout
-            cls.schedule_timeout = schedule_timeout
-
-            # Define a new class with the same name and bases as the original, but with WorkflowMeta as its metaclass
-            return WorkflowMeta(cls.name, cls.__bases__, dict(cls.__dict__))
-
-        return inner
-
-    def step(
-        self,
-        name: str = "",
-        timeout: str = "",
-        parents: List[str] = [],
-        retries: int = 0,
-        rate_limits: List[RateLimit] | None = None,
-    ):
-        def inner(func):
-            limits = None
-            if rate_limits:
-                limits = [
-                    CreateStepRateLimit(key=rate_limit.key, units=rate_limit.units)
-                    for rate_limit in rate_limits or []
-                ]
-
-            func._step_name = name.lower() or str(func.__name__).lower()
-            func._step_parents = parents
-            func._step_timeout = timeout
-            func._step_retries = retries
-            func._step_rate_limits = limits
-            return func
->>>>>>> e7e2d74b
 
     step = staticmethod(step)
 
