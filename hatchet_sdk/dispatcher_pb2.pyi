from google.protobuf import timestamp_pb2 as _timestamp_pb2
from google.protobuf.internal import containers as _containers
from google.protobuf.internal import enum_type_wrapper as _enum_type_wrapper
from google.protobuf import descriptor as _descriptor
from google.protobuf import message as _message
from typing import ClassVar as _ClassVar, Iterable as _Iterable, Mapping as _Mapping, Optional as _Optional, Union as _Union

DESCRIPTOR: _descriptor.FileDescriptor

class ActionType(int, metaclass=_enum_type_wrapper.EnumTypeWrapper):
    __slots__ = ()
    START_STEP_RUN: _ClassVar[ActionType]
    CANCEL_STEP_RUN: _ClassVar[ActionType]
    START_GET_GROUP_KEY: _ClassVar[ActionType]

class GroupKeyActionEventType(int, metaclass=_enum_type_wrapper.EnumTypeWrapper):
    __slots__ = ()
    GROUP_KEY_EVENT_TYPE_UNKNOWN: _ClassVar[GroupKeyActionEventType]
    GROUP_KEY_EVENT_TYPE_STARTED: _ClassVar[GroupKeyActionEventType]
    GROUP_KEY_EVENT_TYPE_COMPLETED: _ClassVar[GroupKeyActionEventType]
    GROUP_KEY_EVENT_TYPE_FAILED: _ClassVar[GroupKeyActionEventType]

class StepActionEventType(int, metaclass=_enum_type_wrapper.EnumTypeWrapper):
    __slots__ = ()
    STEP_EVENT_TYPE_UNKNOWN: _ClassVar[StepActionEventType]
    STEP_EVENT_TYPE_STARTED: _ClassVar[StepActionEventType]
    STEP_EVENT_TYPE_COMPLETED: _ClassVar[StepActionEventType]
    STEP_EVENT_TYPE_FAILED: _ClassVar[StepActionEventType]

class ResourceType(int, metaclass=_enum_type_wrapper.EnumTypeWrapper):
    __slots__ = ()
    RESOURCE_TYPE_UNKNOWN: _ClassVar[ResourceType]
    RESOURCE_TYPE_STEP_RUN: _ClassVar[ResourceType]
    RESOURCE_TYPE_WORKFLOW_RUN: _ClassVar[ResourceType]

class ResourceEventType(int, metaclass=_enum_type_wrapper.EnumTypeWrapper):
    __slots__ = ()
    RESOURCE_EVENT_TYPE_UNKNOWN: _ClassVar[ResourceEventType]
    RESOURCE_EVENT_TYPE_STARTED: _ClassVar[ResourceEventType]
    RESOURCE_EVENT_TYPE_COMPLETED: _ClassVar[ResourceEventType]
    RESOURCE_EVENT_TYPE_FAILED: _ClassVar[ResourceEventType]
    RESOURCE_EVENT_TYPE_CANCELLED: _ClassVar[ResourceEventType]
    RESOURCE_EVENT_TYPE_TIMED_OUT: _ClassVar[ResourceEventType]
    RESOURCE_EVENT_TYPE_STREAM: _ClassVar[ResourceEventType]

class WorkflowRunEventType(int, metaclass=_enum_type_wrapper.EnumTypeWrapper):
    __slots__ = ()
    WORKFLOW_RUN_EVENT_TYPE_FINISHED: _ClassVar[WorkflowRunEventType]
START_STEP_RUN: ActionType
CANCEL_STEP_RUN: ActionType
START_GET_GROUP_KEY: ActionType
GROUP_KEY_EVENT_TYPE_UNKNOWN: GroupKeyActionEventType
GROUP_KEY_EVENT_TYPE_STARTED: GroupKeyActionEventType
GROUP_KEY_EVENT_TYPE_COMPLETED: GroupKeyActionEventType
GROUP_KEY_EVENT_TYPE_FAILED: GroupKeyActionEventType
STEP_EVENT_TYPE_UNKNOWN: StepActionEventType
STEP_EVENT_TYPE_STARTED: StepActionEventType
STEP_EVENT_TYPE_COMPLETED: StepActionEventType
STEP_EVENT_TYPE_FAILED: StepActionEventType
RESOURCE_TYPE_UNKNOWN: ResourceType
RESOURCE_TYPE_STEP_RUN: ResourceType
RESOURCE_TYPE_WORKFLOW_RUN: ResourceType
RESOURCE_EVENT_TYPE_UNKNOWN: ResourceEventType
RESOURCE_EVENT_TYPE_STARTED: ResourceEventType
RESOURCE_EVENT_TYPE_COMPLETED: ResourceEventType
RESOURCE_EVENT_TYPE_FAILED: ResourceEventType
RESOURCE_EVENT_TYPE_CANCELLED: ResourceEventType
RESOURCE_EVENT_TYPE_TIMED_OUT: ResourceEventType
RESOURCE_EVENT_TYPE_STREAM: ResourceEventType
WORKFLOW_RUN_EVENT_TYPE_FINISHED: WorkflowRunEventType

class WorkerRegisterRequest(_message.Message):
    __slots__ = ("workerName", "actions", "services", "maxRuns")
    WORKERNAME_FIELD_NUMBER: _ClassVar[int]
    ACTIONS_FIELD_NUMBER: _ClassVar[int]
    SERVICES_FIELD_NUMBER: _ClassVar[int]
    MAXRUNS_FIELD_NUMBER: _ClassVar[int]
    workerName: str
    actions: _containers.RepeatedScalarFieldContainer[str]
    services: _containers.RepeatedScalarFieldContainer[str]
    maxRuns: int
    def __init__(self, workerName: _Optional[str] = ..., actions: _Optional[_Iterable[str]] = ..., services: _Optional[_Iterable[str]] = ..., maxRuns: _Optional[int] = ...) -> None: ...

class WorkerRegisterResponse(_message.Message):
    __slots__ = ("tenantId", "workerId", "workerName")
    TENANTID_FIELD_NUMBER: _ClassVar[int]
    WORKERID_FIELD_NUMBER: _ClassVar[int]
    WORKERNAME_FIELD_NUMBER: _ClassVar[int]
    tenantId: str
    workerId: str
    workerName: str
    def __init__(self, tenantId: _Optional[str] = ..., workerId: _Optional[str] = ..., workerName: _Optional[str] = ...) -> None: ...

class AssignedAction(_message.Message):
    __slots__ = ("tenantId", "workflowRunId", "getGroupKeyRunId", "jobId", "jobName", "jobRunId", "stepId", "stepRunId", "actionId", "actionType", "actionPayload", "stepName")
    TENANTID_FIELD_NUMBER: _ClassVar[int]
    WORKFLOWRUNID_FIELD_NUMBER: _ClassVar[int]
    GETGROUPKEYRUNID_FIELD_NUMBER: _ClassVar[int]
    JOBID_FIELD_NUMBER: _ClassVar[int]
    JOBNAME_FIELD_NUMBER: _ClassVar[int]
    JOBRUNID_FIELD_NUMBER: _ClassVar[int]
    STEPID_FIELD_NUMBER: _ClassVar[int]
    STEPRUNID_FIELD_NUMBER: _ClassVar[int]
    ACTIONID_FIELD_NUMBER: _ClassVar[int]
    ACTIONTYPE_FIELD_NUMBER: _ClassVar[int]
    ACTIONPAYLOAD_FIELD_NUMBER: _ClassVar[int]
    STEPNAME_FIELD_NUMBER: _ClassVar[int]
    tenantId: str
    workflowRunId: str
    getGroupKeyRunId: str
    jobId: str
    jobName: str
    jobRunId: str
    stepId: str
    stepRunId: str
    actionId: str
    actionType: ActionType
    actionPayload: str
    stepName: str
    def __init__(self, tenantId: _Optional[str] = ..., workflowRunId: _Optional[str] = ..., getGroupKeyRunId: _Optional[str] = ..., jobId: _Optional[str] = ..., jobName: _Optional[str] = ..., jobRunId: _Optional[str] = ..., stepId: _Optional[str] = ..., stepRunId: _Optional[str] = ..., actionId: _Optional[str] = ..., actionType: _Optional[_Union[ActionType, str]] = ..., actionPayload: _Optional[str] = ..., stepName: _Optional[str] = ...) -> None: ...

class WorkerListenRequest(_message.Message):
    __slots__ = ("workerId",)
    WORKERID_FIELD_NUMBER: _ClassVar[int]
    workerId: str
    def __init__(self, workerId: _Optional[str] = ...) -> None: ...

class WorkerUnsubscribeRequest(_message.Message):
    __slots__ = ("workerId",)
    WORKERID_FIELD_NUMBER: _ClassVar[int]
    workerId: str
    def __init__(self, workerId: _Optional[str] = ...) -> None: ...

class WorkerUnsubscribeResponse(_message.Message):
    __slots__ = ("tenantId", "workerId")
    TENANTID_FIELD_NUMBER: _ClassVar[int]
    WORKERID_FIELD_NUMBER: _ClassVar[int]
    tenantId: str
    workerId: str
    def __init__(self, tenantId: _Optional[str] = ..., workerId: _Optional[str] = ...) -> None: ...

class GroupKeyActionEvent(_message.Message):
    __slots__ = ("workerId", "workflowRunId", "getGroupKeyRunId", "actionId", "eventTimestamp", "eventType", "eventPayload")
    WORKERID_FIELD_NUMBER: _ClassVar[int]
    WORKFLOWRUNID_FIELD_NUMBER: _ClassVar[int]
    GETGROUPKEYRUNID_FIELD_NUMBER: _ClassVar[int]
    ACTIONID_FIELD_NUMBER: _ClassVar[int]
    EVENTTIMESTAMP_FIELD_NUMBER: _ClassVar[int]
    EVENTTYPE_FIELD_NUMBER: _ClassVar[int]
    EVENTPAYLOAD_FIELD_NUMBER: _ClassVar[int]
    workerId: str
    workflowRunId: str
    getGroupKeyRunId: str
    actionId: str
    eventTimestamp: _timestamp_pb2.Timestamp
    eventType: GroupKeyActionEventType
    eventPayload: str
    def __init__(self, workerId: _Optional[str] = ..., workflowRunId: _Optional[str] = ..., getGroupKeyRunId: _Optional[str] = ..., actionId: _Optional[str] = ..., eventTimestamp: _Optional[_Union[_timestamp_pb2.Timestamp, _Mapping]] = ..., eventType: _Optional[_Union[GroupKeyActionEventType, str]] = ..., eventPayload: _Optional[str] = ...) -> None: ...

class StepActionEvent(_message.Message):
    __slots__ = ("workerId", "jobId", "jobRunId", "stepId", "stepRunId", "actionId", "eventTimestamp", "eventType", "eventPayload")
    WORKERID_FIELD_NUMBER: _ClassVar[int]
    JOBID_FIELD_NUMBER: _ClassVar[int]
    JOBRUNID_FIELD_NUMBER: _ClassVar[int]
    STEPID_FIELD_NUMBER: _ClassVar[int]
    STEPRUNID_FIELD_NUMBER: _ClassVar[int]
    ACTIONID_FIELD_NUMBER: _ClassVar[int]
    EVENTTIMESTAMP_FIELD_NUMBER: _ClassVar[int]
    EVENTTYPE_FIELD_NUMBER: _ClassVar[int]
    EVENTPAYLOAD_FIELD_NUMBER: _ClassVar[int]
    workerId: str
    jobId: str
    jobRunId: str
    stepId: str
    stepRunId: str
    actionId: str
    eventTimestamp: _timestamp_pb2.Timestamp
    eventType: StepActionEventType
    eventPayload: str
    def __init__(self, workerId: _Optional[str] = ..., jobId: _Optional[str] = ..., jobRunId: _Optional[str] = ..., stepId: _Optional[str] = ..., stepRunId: _Optional[str] = ..., actionId: _Optional[str] = ..., eventTimestamp: _Optional[_Union[_timestamp_pb2.Timestamp, _Mapping]] = ..., eventType: _Optional[_Union[StepActionEventType, str]] = ..., eventPayload: _Optional[str] = ...) -> None: ...

class ActionEventResponse(_message.Message):
    __slots__ = ("tenantId", "workerId")
    TENANTID_FIELD_NUMBER: _ClassVar[int]
    WORKERID_FIELD_NUMBER: _ClassVar[int]
    tenantId: str
    workerId: str
    def __init__(self, tenantId: _Optional[str] = ..., workerId: _Optional[str] = ...) -> None: ...

class SubscribeToWorkflowEventsRequest(_message.Message):
    __slots__ = ("workflowRunId",)
    WORKFLOWRUNID_FIELD_NUMBER: _ClassVar[int]
    workflowRunId: str
    def __init__(self, workflowRunId: _Optional[str] = ...) -> None: ...

class SubscribeToWorkflowRunsRequest(_message.Message):
    __slots__ = ("workflowRunId",)
    WORKFLOWRUNID_FIELD_NUMBER: _ClassVar[int]
    workflowRunId: str
    def __init__(self, workflowRunId: _Optional[str] = ...) -> None: ...

class WorkflowEvent(_message.Message):
    __slots__ = ("workflowRunId", "resourceType", "eventType", "resourceId", "eventTimestamp", "eventPayload", "hangup", "stepRetries", "retryCount")
    WORKFLOWRUNID_FIELD_NUMBER: _ClassVar[int]
    RESOURCETYPE_FIELD_NUMBER: _ClassVar[int]
    EVENTTYPE_FIELD_NUMBER: _ClassVar[int]
    RESOURCEID_FIELD_NUMBER: _ClassVar[int]
    EVENTTIMESTAMP_FIELD_NUMBER: _ClassVar[int]
    EVENTPAYLOAD_FIELD_NUMBER: _ClassVar[int]
    HANGUP_FIELD_NUMBER: _ClassVar[int]
    STEPRETRIES_FIELD_NUMBER: _ClassVar[int]
    RETRYCOUNT_FIELD_NUMBER: _ClassVar[int]
    workflowRunId: str
    resourceType: ResourceType
    eventType: ResourceEventType
    resourceId: str
    eventTimestamp: _timestamp_pb2.Timestamp
    eventPayload: str
    hangup: bool
    stepRetries: int
    retryCount: int
    def __init__(self, workflowRunId: _Optional[str] = ..., resourceType: _Optional[_Union[ResourceType, str]] = ..., eventType: _Optional[_Union[ResourceEventType, str]] = ..., resourceId: _Optional[str] = ..., eventTimestamp: _Optional[_Union[_timestamp_pb2.Timestamp, _Mapping]] = ..., eventPayload: _Optional[str] = ..., hangup: bool = ..., stepRetries: _Optional[int] = ..., retryCount: _Optional[int] = ...) -> None: ...

class WorkflowRunEvent(_message.Message):
    __slots__ = ("workflowRunId", "eventType", "eventTimestamp", "results")
    WORKFLOWRUNID_FIELD_NUMBER: _ClassVar[int]
    EVENTTYPE_FIELD_NUMBER: _ClassVar[int]
    EVENTTIMESTAMP_FIELD_NUMBER: _ClassVar[int]
    RESULTS_FIELD_NUMBER: _ClassVar[int]
    workflowRunId: str
    eventType: WorkflowRunEventType
    eventTimestamp: _timestamp_pb2.Timestamp
    results: _containers.RepeatedCompositeFieldContainer[StepRunResult]
    def __init__(self, workflowRunId: _Optional[str] = ..., eventType: _Optional[_Union[WorkflowRunEventType, str]] = ..., eventTimestamp: _Optional[_Union[_timestamp_pb2.Timestamp, _Mapping]] = ..., results: _Optional[_Iterable[_Union[StepRunResult, _Mapping]]] = ...) -> None: ...

class StepRunResult(_message.Message):
    __slots__ = ("stepRunId", "stepReadableId", "jobRunId", "error", "output")
    STEPRUNID_FIELD_NUMBER: _ClassVar[int]
    STEPREADABLEID_FIELD_NUMBER: _ClassVar[int]
    JOBRUNID_FIELD_NUMBER: _ClassVar[int]
    ERROR_FIELD_NUMBER: _ClassVar[int]
    OUTPUT_FIELD_NUMBER: _ClassVar[int]
    stepRunId: str
    stepReadableId: str
    jobRunId: str
    error: str
    output: str
    def __init__(self, stepRunId: _Optional[str] = ..., stepReadableId: _Optional[str] = ..., jobRunId: _Optional[str] = ..., error: _Optional[str] = ..., output: _Optional[str] = ...) -> None: ...

class OverridesData(_message.Message):
    __slots__ = ("stepRunId", "path", "value", "callerFilename")
    STEPRUNID_FIELD_NUMBER: _ClassVar[int]
    PATH_FIELD_NUMBER: _ClassVar[int]
    VALUE_FIELD_NUMBER: _ClassVar[int]
    CALLERFILENAME_FIELD_NUMBER: _ClassVar[int]
    stepRunId: str
    path: str
    value: str
    callerFilename: str
    def __init__(self, stepRunId: _Optional[str] = ..., path: _Optional[str] = ..., value: _Optional[str] = ..., callerFilename: _Optional[str] = ...) -> None: ...

class OverridesDataResponse(_message.Message):
    __slots__ = ()
    def __init__(self) -> None: ...

class HeartbeatRequest(_message.Message):
    __slots__ = ("workerId", "heartbeatAt")
    WORKERID_FIELD_NUMBER: _ClassVar[int]
    HEARTBEATAT_FIELD_NUMBER: _ClassVar[int]
    workerId: str
    heartbeatAt: _timestamp_pb2.Timestamp
    def __init__(self, workerId: _Optional[str] = ..., heartbeatAt: _Optional[_Union[_timestamp_pb2.Timestamp, _Mapping]] = ...) -> None: ...

class HeartbeatResponse(_message.Message):
    __slots__ = ()
    def __init__(self) -> None: ...

<<<<<<< HEAD
class RefreshTimeoutRequest(_message.Message):
    __slots__ = ("stepRunId", "incrementTimeoutBy")
    STEPRUNID_FIELD_NUMBER: _ClassVar[int]
    INCREMENTTIMEOUTBY_FIELD_NUMBER: _ClassVar[int]
    stepRunId: str
    incrementTimeoutBy: str
    def __init__(self, stepRunId: _Optional[str] = ..., incrementTimeoutBy: _Optional[str] = ...) -> None: ...

class RefreshTimeoutResponse(_message.Message):
    __slots__ = ("timeoutAt",)
    TIMEOUTAT_FIELD_NUMBER: _ClassVar[int]
    timeoutAt: _timestamp_pb2.Timestamp
    def __init__(self, timeoutAt: _Optional[_Union[_timestamp_pb2.Timestamp, _Mapping]] = ...) -> None: ...

=======
>>>>>>> 0e533cc0
class ReleaseSlotRequest(_message.Message):
    __slots__ = ("stepRunId",)
    STEPRUNID_FIELD_NUMBER: _ClassVar[int]
    stepRunId: str
    def __init__(self, stepRunId: _Optional[str] = ...) -> None: ...

class ReleaseSlotResponse(_message.Message):
    __slots__ = ()
    def __init__(self) -> None: ...<|MERGE_RESOLUTION|>--- conflicted
+++ resolved
@@ -275,23 +275,6 @@
     __slots__ = ()
     def __init__(self) -> None: ...
 
-<<<<<<< HEAD
-class RefreshTimeoutRequest(_message.Message):
-    __slots__ = ("stepRunId", "incrementTimeoutBy")
-    STEPRUNID_FIELD_NUMBER: _ClassVar[int]
-    INCREMENTTIMEOUTBY_FIELD_NUMBER: _ClassVar[int]
-    stepRunId: str
-    incrementTimeoutBy: str
-    def __init__(self, stepRunId: _Optional[str] = ..., incrementTimeoutBy: _Optional[str] = ...) -> None: ...
-
-class RefreshTimeoutResponse(_message.Message):
-    __slots__ = ("timeoutAt",)
-    TIMEOUTAT_FIELD_NUMBER: _ClassVar[int]
-    timeoutAt: _timestamp_pb2.Timestamp
-    def __init__(self, timeoutAt: _Optional[_Union[_timestamp_pb2.Timestamp, _Mapping]] = ...) -> None: ...
-
-=======
->>>>>>> 0e533cc0
 class ReleaseSlotRequest(_message.Message):
     __slots__ = ("stepRunId",)
     STEPRUNID_FIELD_NUMBER: _ClassVar[int]
