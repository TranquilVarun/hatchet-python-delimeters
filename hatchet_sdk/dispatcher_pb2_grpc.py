--- conflicted
+++ resolved
@@ -63,14 +63,6 @@
                 request_serializer=dispatcher__pb2.WorkerUnsubscribeRequest.SerializeToString,
                 response_deserializer=dispatcher__pb2.WorkerUnsubscribeResponse.FromString,
                 )
-<<<<<<< HEAD
-        self.RefreshTimeout = channel.unary_unary(
-                '/Dispatcher/RefreshTimeout',
-                request_serializer=dispatcher__pb2.RefreshTimeoutRequest.SerializeToString,
-                response_deserializer=dispatcher__pb2.RefreshTimeoutResponse.FromString,
-                )
-=======
->>>>>>> 0e533cc0
         self.ReleaseSlot = channel.unary_unary(
                 '/Dispatcher/ReleaseSlot',
                 request_serializer=dispatcher__pb2.ReleaseSlotRequest.SerializeToString,
@@ -144,15 +136,6 @@
         context.set_details('Method not implemented!')
         raise NotImplementedError('Method not implemented!')
 
-<<<<<<< HEAD
-    def RefreshTimeout(self, request, context):
-        """Missing associated documentation comment in .proto file."""
-        context.set_code(grpc.StatusCode.UNIMPLEMENTED)
-        context.set_details('Method not implemented!')
-        raise NotImplementedError('Method not implemented!')
-
-=======
->>>>>>> 0e533cc0
     def ReleaseSlot(self, request, context):
         """Missing associated documentation comment in .proto file."""
         context.set_code(grpc.StatusCode.UNIMPLEMENTED)
@@ -212,14 +195,6 @@
                     request_deserializer=dispatcher__pb2.WorkerUnsubscribeRequest.FromString,
                     response_serializer=dispatcher__pb2.WorkerUnsubscribeResponse.SerializeToString,
             ),
-<<<<<<< HEAD
-            'RefreshTimeout': grpc.unary_unary_rpc_method_handler(
-                    servicer.RefreshTimeout,
-                    request_deserializer=dispatcher__pb2.RefreshTimeoutRequest.FromString,
-                    response_serializer=dispatcher__pb2.RefreshTimeoutResponse.SerializeToString,
-            ),
-=======
->>>>>>> 0e533cc0
             'ReleaseSlot': grpc.unary_unary_rpc_method_handler(
                     servicer.ReleaseSlot,
                     request_deserializer=dispatcher__pb2.ReleaseSlotRequest.FromString,
@@ -406,26 +381,6 @@
             insecure, call_credentials, compression, wait_for_ready, timeout, metadata)
 
     @staticmethod
-<<<<<<< HEAD
-    def RefreshTimeout(request,
-            target,
-            options=(),
-            channel_credentials=None,
-            call_credentials=None,
-            insecure=False,
-            compression=None,
-            wait_for_ready=None,
-            timeout=None,
-            metadata=None):
-        return grpc.experimental.unary_unary(request, target, '/Dispatcher/RefreshTimeout',
-            dispatcher__pb2.RefreshTimeoutRequest.SerializeToString,
-            dispatcher__pb2.RefreshTimeoutResponse.FromString,
-            options, channel_credentials,
-            insecure, call_credentials, compression, wait_for_ready, timeout, metadata)
-
-    @staticmethod
-=======
->>>>>>> 0e533cc0
     def ReleaseSlot(request,
             target,
             options=(),
