[tool.poetry]
name = "hatchet-sdk"
<<<<<<< HEAD
version = "0.28.0"
=======
version = "0.27.5"
>>>>>>> 5c24340b
description = ""
authors = ["Alexander Belanger <alexander@hatchet.run>"]
readme = "README.md"

[tool.poetry.dependencies]
python = "^3.10"
grpcio = "^1.64.1"
python-dotenv = "^1.0.0"
protobuf = "^4.25.2"
pyyaml = "^6.0.1"
grpcio-tools = "^1.60.0"
loguru = "^0.7.2"
pydantic = "^2.6.3"
python-dateutil = "^2.9.0.post0"
urllib3 = "^2.2.1"
aiostream = "^0.5.2"
nest-asyncio = "^1.6.0"

[build-system]
requires = ["poetry-core"]
build-backend = "poetry.core.masonry.api"

[tool.isort]
profile = "black"
known_third_party = [
  "grpcio",
  "grpcio_tools",
  "loguru",
  "protobuf",
  "pydantic",
  "python_dotenv",
  "python_dateutil",
  "pyyaml",
  "urllib3"
]<|MERGE_RESOLUTION|>--- conflicted
+++ resolved
@@ -1,10 +1,6 @@
 [tool.poetry]
 name = "hatchet-sdk"
-<<<<<<< HEAD
 version = "0.28.0"
-=======
-version = "0.27.5"
->>>>>>> 5c24340b
 description = ""
 authors = ["Alexander Belanger <alexander@hatchet.run>"]
 readme = "README.md"
